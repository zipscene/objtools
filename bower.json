--- conflicted
+++ resolved
@@ -1,10 +1,6 @@
 {
   "name": "objtools",
-<<<<<<< HEAD
-  "version": "0.0.12",
-=======
-  "version": "0.0.14",
->>>>>>> 73c64e1d
+  "version": "0.0.15",
   "private": true,
   "description": "Various utility functions for working with object, including object merging, inheritance, deep copying, etc.",
   "main": "./dist/objtools.js",
@@ -13,18 +9,10 @@
     "url": "git@git.zipscene.com:zsapilibs/objtools.git"
   },
   "dependencies": {
-<<<<<<< HEAD
     "zs-error": "git@git.zipscene.com:zsapicore/zs-error.git#v0.0.13"
   },
   "devDependencies": {},
   "bowerify": {
     "standalone": "ZSModule.objtools"
-=======
-    "zs-error": "git@git.zipscene.com:zsapicore/zs-error.git#v0.0.10"
-  },
-  "devDependencies": {},
-  "bowerify": {
-    "standalone": "ZS.objtools"
->>>>>>> 73c64e1d
   }
 }