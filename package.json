--- conflicted
+++ resolved
@@ -1,10 +1,6 @@
 {
   "name": "zs-objtools",
-<<<<<<< HEAD
-  "version": "0.2.2",
-=======
   "version": "0.2.3",
->>>>>>> a4a134d8
   "description": "Various utility functions for working with object, including object merging, inheritance, deep copying, etc.",
   "main": "./dist/lib/index.js",
   "repository": {
